--- conflicted
+++ resolved
@@ -26,11 +26,8 @@
       - "source-twilio/**"
       - "source-jira-native/**"
       - "source-mixpanel-native/**"
-<<<<<<< HEAD
       - "source-brevo/**"
-=======
       - "source-impact-native/**"
->>>>>>> e84e6e61
 
   pull_request:
     branches: [main]
@@ -60,11 +57,8 @@
       - "source-twilio/**"
       - "source-jira-native/**"
       - "source-mixpanel-native/**"
-<<<<<<< HEAD
       - "source-brevo/**"
-=======
       - "source-impact-native/**"
->>>>>>> e84e6e61
 
 concurrency:
   group: ${{ github.workflow }}-${{ github.ref }}
@@ -164,15 +158,13 @@
             type: capture
             version: v2
             usage_rate: "1.0"
-<<<<<<< HEAD
           - name: source-brevo
             type: capture
             version: v1
-=======
+            usage_rate: "1.0"
           - name: source-impact-native
             type: capture
             version: v2
->>>>>>> e84e6e61
             usage_rate: "1.0"
 
     steps:
