name: Python Connectors

on:
  push:
    branches: [main]
    paths:
      - "estuary-cdk/**"
      - "source-airtable/**"
      - "source-asana/**"
      - "source-facebook-marketing/**"
      - "source-gladly/**"
      - "source-google-ads/**"
      - "source-google-sheets-native/**"
      - "source-hubspot-native/**"
<<<<<<< HEAD
      - "source-salesforce/**"
=======
      - "source-hubspot/**"
>>>>>>> e8ed6f41
  pull_request:
    branches: [main]
    paths:
      - "estuary-cdk/**"
      - "source-airtable/**"
      - "source-asana/**"
      - "source-facebook-marketing/**"
      - "source-gladly/**"
      - "source-google-ads/**"
      - "source-google-sheets-native/**"
      - "source-hubspot-native/**"
<<<<<<< HEAD
      - "source-salesforce/**"
=======
      - "source-hubspot/**"
>>>>>>> e8ed6f41

concurrency:
  group: ${{ github.workflow }}-${{ github.ref }}
  cancel-in-progress: true

jobs:
  py_connector:
    runs-on: ubuntu-latest
    strategy:
      fail-fast: false
      matrix:
        connector:
          # Note that every entry here must specify usage_rate. We're unable to
          # set a default and selectively override it with `0.0`, because GH actions
          # considers zero values to be "unset" (which is bs and I'm salty about it).
          - name: source-airtable
            type: capture
            version: v1
            usage_rate: "1.0"
          - name: source-asana
            type: capture
            version: v1
            usage_rate: "1.0"
          - name: source-facebook-marketing
            type: capture
            version: v4
            usage_rate: "1.0"
          - name: source-gladly
            type: capture
            version: v1
            usage_rate: "1.0"
          - name: source-google-ads
            type: capture
            version: v2
            usage_rate: "1.0"
          - name: source-google-sheets-native
            type: capture
            version: v1
            usage_rate: "0.0"
<<<<<<< HEAD
          - name: source-salesforce
            type: capture
            version: v2
=======
          - name: source-hubspot-native
            type: capture
            version: v1
            usage_rate: "1.0"
          - name: source-hubspot
            type: capture
            version: v5
>>>>>>> e8ed6f41
            usage_rate: "1.0"

    steps:
      - uses: actions/checkout@v4

      - name: Common Setup
        id: setup
        uses: ./.github/actions/setup
        with:
          github_token: ${{ secrets.GITHUB_TOKEN }}
          gcp_project_id: ${{ secrets.GCP_PROJECT_ID }}
          gcp_service_account_key: ${{ secrets.GCP_SERVICE_ACCOUNT_KEY }}

      - name: Install Python
        uses: actions/setup-python@v5
        with:
          python-version: "3.12"

      - name: Install Poetry
        uses: snok/install-poetry@v1

      - name: ${{ matrix.connector.name }} tests
        run: |
          cd ${{ matrix.connector.name }}
          poetry install
          source $(poetry env info --path)/bin/activate
          cd ..
          pytest ${{ matrix.connector.name }}

      - name: Build ${{ matrix.connector.name }} Docker Image
        uses: docker/build-push-action@v2
        with:
          context: .
          file: estuary-cdk/common.Dockerfile
          load: true
          build-args: |
            CONNECTOR_NAME=${{ matrix.connector.name }}
            CONNECTOR_TYPE=${{ matrix.connector.type }}
            USAGE_RATE=${{ matrix.connector.usage_rate }}
          tags: ghcr.io/estuary/${{ matrix.connector.name }}:local

      - name: Deployment
        uses: ./.github/actions/deploy
        with:
          connector: ${{ matrix.connector.name }}
          pg_database: ${{ secrets.POSTGRES_CONNECTOR_REFRESH_DATABASE }}
          pg_host: ${{ secrets.POSTGRES_CONNECTOR_REFRESH_HOST }}
          pg_password: ${{ secrets.POSTGRES_CONNECTOR_REFRESH_PASSWORD }}
          pg_user: ${{ secrets.POSTGRES_CONNECTOR_REFRESH_USER }}
          tag_sha: ${{ steps.setup.outputs.tag_sha }}
          tag_version: ${{ matrix.connector.version }}
          variants: ${{ matrix.connector.variants }}<|MERGE_RESOLUTION|>--- conflicted
+++ resolved
@@ -12,11 +12,8 @@
       - "source-google-ads/**"
       - "source-google-sheets-native/**"
       - "source-hubspot-native/**"
-<<<<<<< HEAD
       - "source-salesforce/**"
-=======
       - "source-hubspot/**"
->>>>>>> e8ed6f41
   pull_request:
     branches: [main]
     paths:
@@ -28,11 +25,8 @@
       - "source-google-ads/**"
       - "source-google-sheets-native/**"
       - "source-hubspot-native/**"
-<<<<<<< HEAD
       - "source-salesforce/**"
-=======
       - "source-hubspot/**"
->>>>>>> e8ed6f41
 
 concurrency:
   group: ${{ github.workflow }}-${{ github.ref }}
@@ -72,11 +66,9 @@
             type: capture
             version: v1
             usage_rate: "0.0"
-<<<<<<< HEAD
           - name: source-salesforce
             type: capture
             version: v2
-=======
           - name: source-hubspot-native
             type: capture
             version: v1
@@ -84,7 +76,6 @@
           - name: source-hubspot
             type: capture
             version: v5
->>>>>>> e8ed6f41
             usage_rate: "1.0"
 
     steps:
