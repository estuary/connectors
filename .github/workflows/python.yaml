--- conflicted
+++ resolved
@@ -17,11 +17,8 @@
       - "source-linkedin-pages/**"
       - "source-linkedin-ads-v2/**"
       - "source-oracle-flashback/**"
-<<<<<<< HEAD
+      - "source-klaviyo/**"
       - "source-recharge/**"
-=======
-      - "source-klaviyo/**"
->>>>>>> b92aa590
   pull_request:
     branches: [main]
     paths:
@@ -38,11 +35,9 @@
       - "source-linkedin-pages/**"
       - "source-linkedin-ads-v2/**"
       - "source-oracle-flashback/**"
-<<<<<<< HEAD
       - "source-recharge/**"
-=======
       - "source-klaviyo/**"
->>>>>>> b92aa590
+      - "source-recharge/**"
 
 concurrency:
   group: ${{ github.workflow }}-${{ github.ref }}
@@ -106,11 +101,11 @@
             type: capture
             version: v1
             usage_rate: "1.0"
-<<<<<<< HEAD
+          - name: source-klaviyo
+            type: capture
+            version: v1
+            usage_rate: "1.0"
           - name: source-recharge
-=======
-          - name: source-klaviyo
->>>>>>> b92aa590
             type: capture
             version: v1
             usage_rate: "1.0"
