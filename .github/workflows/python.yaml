name: Python Connectors

on:
  push:
    branches: [main]
    paths:
      - "estuary-cdk/**"
      - "source-airtable/**"
      - "source-asana/**"
      - "source-facebook-marketing/**"
      - "source-gladly/**"
      - "source-google-ads/**"
      - "source-google-sheets-native/**"
      - "source-hubspot-native/**"
      - "source-hubspot/**"
      - "source-notion/**"
      - "source-linkedin-pages/**"
      - "source-linkedin-ads-v2/**"
      - "source-oracle-flashback/**"
      - "source-klaviyo/**"
      - "source-recharge/**"
      - "source-stripe-native/**"
<<<<<<< HEAD
      - "source-iterable/**"
=======
      - "source-zendesk-support/**"
>>>>>>> 05d45b5e
  pull_request:
    branches: [main]
    paths:
      - "estuary-cdk/**"
      - "source-airtable/**"
      - "source-asana/**"
      - "source-facebook-marketing/**"
      - "source-gladly/**"
      - "source-google-ads/**"
      - "source-google-sheets-native/**"
      - "source-hubspot-native/**"
      - "source-hubspot/**"
      - "source-notion/**"
      - "source-linkedin-pages/**"
      - "source-stripe-native/**"
      - "source-linkedin-ads-v2/**"
      - "source-oracle-flashback/**"
      - "source-recharge/**"
      - "source-klaviyo/**"
      - "source-recharge/**"
      - "source-stripe-native/**"
<<<<<<< HEAD
      - "source-iterable/**"
=======
      - "source-zendesk-support/**"
>>>>>>> 05d45b5e

concurrency:
  group: ${{ github.workflow }}-${{ github.ref }}
  cancel-in-progress: true

jobs:
  py_connector:
    runs-on: ubuntu-latest
    strategy:
      fail-fast: false
      matrix:
        connector:
          # Note that every entry here must specify usage_rate. We're unable to
          # set a default and selectively override it with `0.0`, because GH actions
          # considers zero values to be "unset" (which is bs and I'm salty about it).
          - name: source-airtable
            type: capture
            version: v1
            usage_rate: "1.0"
          - name: source-asana
            type: capture
            version: v1
            usage_rate: "1.0"
          - name: source-facebook-marketing
            type: capture
            version: v4
            usage_rate: "1.0"
          - name: source-gladly
            type: capture
            version: v1
            usage_rate: "1.0"
          - name: source-google-ads
            type: capture
            version: v2
            usage_rate: "1.0"
          - name: source-google-sheets-native
            type: capture
            version: v1
            usage_rate: "0.0"
          - name: source-hubspot-native
            type: capture
            version: v1
            usage_rate: "1.0"
          - name: source-hubspot
            type: capture
            version: v5
            usage_rate: "1.0"
          - name: source-notion
            type: capture
            version: v2
            usage_rate: "1.0"
          - name: source-oracle-flashback
            type: capture
            version: v1
            usage_rate: "1.0"
          - name: source-linkedin-pages
            type: capture
            version: v1
            usage_rate: "1.0"
          - name: source-linkedin-ads-v2
            type: capture
            version: v1
            usage_rate: "1.0"
          - name: source-klaviyo
            type: capture
            version: v1
            usage_rate: "1.0"
          - name: source-recharge
            type: capture
            version: v1
            usage_rate: "1.0"
          - name: source-stripe-native
            type: capture
            version: v1
            usage_rate: "1.0"
<<<<<<< HEAD
          - name: source-iterable
            type: capture
            version: v1
=======
          - name: source-zendesk-support
            type: capture
            version: v2
>>>>>>> 05d45b5e
            usage_rate: "1.0"

    steps:
      - uses: actions/checkout@v4

      - name: Download flow-network-tunnel and add it to $PATH
        run: |
          mkdir ./network-tunnel
          docker pull ghcr.io/estuary/network-tunnel:dev
          docker cp $(docker create --name temp ghcr.io/estuary/network-tunnel:dev sh):/flow-network-tunnel ./network-tunnel/flow-network-tunnel
          docker rm temp
          echo "${PWD}/network-tunnel" >> $GITHUB_PATH

      - name: Common Setup
        id: setup
        uses: ./.github/actions/setup
        with:
          github_token: ${{ secrets.GITHUB_TOKEN }}
          gcp_project_id: ${{ secrets.GCP_PROJECT_ID }}
          gcp_service_account_key: ${{ secrets.GCP_SERVICE_ACCOUNT_KEY }}

      - name: Install Python
        uses: actions/setup-python@v5
        with:
          python-version: "3.12"

      - name: Install Poetry
        uses: snok/install-poetry@v1

      - name: ${{ matrix.connector.name }} tests
        run: |
          cd ${{ matrix.connector.name }}
          poetry install
          source $(poetry env info --path)/bin/activate
          cd ..
          pytest ${{ matrix.connector.name }}

      # Uncomment to allow each connector to have its own Dockerfile
      #- name: Find Dockerfile for ${{ matrix.connector.name }}
      #  id: dockerfile
      #  run: |
      #    DOCKERFILE_PATH="${PWD}/estuary-cdk/common.Dockerfile"
      #    if [ -f "${{ matrix.connector.name }}/Dockerfile" ]; then
      #      DOCKERFILE_PATH="${PWD}/${{ matrix.connector.name }}/Dockerfile"
      #    fi
      #    echo "path=${DOCKERFILE_PATH}" >> $GITHUB_OUTPUT

      - name: Build ${{ matrix.connector.name }} Docker Image
        uses: docker/build-push-action@v6
        with:
          context: .
          file: estuary-cdk/common.Dockerfile
          load: true
          build-args: |
            CONNECTOR_NAME=${{ matrix.connector.name }}
            CONNECTOR_TYPE=${{ matrix.connector.type }}
            USAGE_RATE=${{ matrix.connector.usage_rate }}
          tags: ghcr.io/estuary/${{ matrix.connector.name }}:local

      - name: Deployment
        uses: ./.github/actions/deploy
        with:
          connector: ${{ matrix.connector.name }}
          pg_database: ${{ secrets.POSTGRES_CONNECTOR_REFRESH_DATABASE }}
          pg_host: ${{ secrets.POSTGRES_CONNECTOR_REFRESH_HOST }}
          pg_password: ${{ secrets.POSTGRES_CONNECTOR_REFRESH_PASSWORD }}
          pg_user: ${{ secrets.POSTGRES_CONNECTOR_REFRESH_USER }}
          tag_sha: ${{ steps.setup.outputs.tag_sha }}
          tag_version: ${{ matrix.connector.version }}
          variants: ${{ matrix.connector.variants }}<|MERGE_RESOLUTION|>--- conflicted
+++ resolved
@@ -20,11 +20,8 @@
       - "source-klaviyo/**"
       - "source-recharge/**"
       - "source-stripe-native/**"
-<<<<<<< HEAD
+      - "source-zendesk-support/**"
       - "source-iterable/**"
-=======
-      - "source-zendesk-support/**"
->>>>>>> 05d45b5e
   pull_request:
     branches: [main]
     paths:
@@ -46,11 +43,8 @@
       - "source-klaviyo/**"
       - "source-recharge/**"
       - "source-stripe-native/**"
-<<<<<<< HEAD
+      - "source-zendesk-support/**"
       - "source-iterable/**"
-=======
-      - "source-zendesk-support/**"
->>>>>>> 05d45b5e
 
 concurrency:
   group: ${{ github.workflow }}-${{ github.ref }}
@@ -126,15 +120,13 @@
             type: capture
             version: v1
             usage_rate: "1.0"
-<<<<<<< HEAD
+          - name: source-zendesk-support
+            type: capture
+            version: v2
+            usage_rate: "1.0"
           - name: source-iterable
             type: capture
             version: v1
-=======
-          - name: source-zendesk-support
-            type: capture
-            version: v2
->>>>>>> 05d45b5e
             usage_rate: "1.0"
 
     steps:
