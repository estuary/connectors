name: Python Connectors

on:
  push:
    branches: [main]
    paths:
      - "estuary-cdk/**"
      - "source-airtable/**"
      - "source-asana/**"
      - "source-facebook-marketing/**"
      - "source-gladly/**"
      - "source-google-ads/**"
      - "source-google-sheets-native/**"
      - "source-hubspot-native/**"
      - "source-hubspot/**"
      - "source-notion/**"
      - "source-linkedin-pages/**"
<<<<<<< HEAD
      - "source-stripe-native/**"
=======
      - "source-linkedin-ads-v2/**"
      - "source-oracle-flashback/**"
      - "source-klaviyo/**"
      - "source-recharge/**"
>>>>>>> 16df1949
  pull_request:
    branches: [main]
    paths:
      - "estuary-cdk/**"
      - "source-airtable/**"
      - "source-asana/**"
      - "source-facebook-marketing/**"
      - "source-gladly/**"
      - "source-google-ads/**"
      - "source-google-sheets-native/**"
      - "source-hubspot-native/**"
      - "source-hubspot/**"
      - "source-notion/**"
      - "source-linkedin-pages/**"
<<<<<<< HEAD
      - "source-stripe-native/**"
=======
      - "source-linkedin-ads-v2/**"
      - "source-oracle-flashback/**"
      - "source-recharge/**"
      - "source-klaviyo/**"
      - "source-recharge/**"
>>>>>>> 16df1949

concurrency:
  group: ${{ github.workflow }}-${{ github.ref }}
  cancel-in-progress: true

jobs:
  py_connector:
    runs-on: ubuntu-latest
    strategy:
      fail-fast: false
      matrix:
        connector:
          # Note that every entry here must specify usage_rate. We're unable to
          # set a default and selectively override it with `0.0`, because GH actions
          # considers zero values to be "unset" (which is bs and I'm salty about it).
          - name: source-airtable
            type: capture
            version: v1
            usage_rate: "1.0"
          - name: source-asana
            type: capture
            version: v1
            usage_rate: "1.0"
          - name: source-facebook-marketing
            type: capture
            version: v4
            usage_rate: "1.0"
          - name: source-gladly
            type: capture
            version: v1
            usage_rate: "1.0"
          - name: source-google-ads
            type: capture
            version: v2
            usage_rate: "1.0"
          - name: source-google-sheets-native
            type: capture
            version: v1
            usage_rate: "0.0"
          - name: source-hubspot-native
            type: capture
            version: v1
            usage_rate: "1.0"
          - name: source-hubspot
            type: capture
            version: v5
            usage_rate: "1.0"
          - name: source-notion
            type: capture
            version: v2
            usage_rate: "1.0"
          - name: source-oracle-flashback
            type: capture
            version: v1
            usage_rate: "1.0"
          - name: source-linkedin-pages
            type: capture
            version: v1
            usage_rate: "1.0"
<<<<<<< HEAD
          - name: source-stripe-native
=======
          - name: source-linkedin-ads-v2
            type: capture
            version: v1
            usage_rate: "1.0"
          - name: source-klaviyo
            type: capture
            version: v1
            usage_rate: "1.0"
          - name: source-recharge
>>>>>>> 16df1949
            type: capture
            version: v1
            usage_rate: "1.0"

    steps:
      - uses: actions/checkout@v4

      - name: Download flow-network-tunnel and add it to $PATH
        run: |
          mkdir ./network-tunnel
          docker pull ghcr.io/estuary/network-tunnel:dev
          docker cp $(docker create --name temp ghcr.io/estuary/network-tunnel:dev sh):/flow-network-tunnel ./network-tunnel/flow-network-tunnel
          docker rm temp
          echo "${PWD}/network-tunnel" >> $GITHUB_PATH

      - name: Common Setup
        id: setup
        uses: ./.github/actions/setup
        with:
          github_token: ${{ secrets.GITHUB_TOKEN }}
          gcp_project_id: ${{ secrets.GCP_PROJECT_ID }}
          gcp_service_account_key: ${{ secrets.GCP_SERVICE_ACCOUNT_KEY }}

      - name: Install Python
        uses: actions/setup-python@v5
        with:
          python-version: "3.12"

      - name: Install Poetry
        uses: snok/install-poetry@v1

      - name: ${{ matrix.connector.name }} tests
        run: |
          cd ${{ matrix.connector.name }}
          poetry install
          source $(poetry env info --path)/bin/activate
          cd ..
          pytest ${{ matrix.connector.name }}

      # Uncomment to allow each connector to have its own Dockerfile
      #- name: Find Dockerfile for ${{ matrix.connector.name }}
      #  id: dockerfile
      #  run: |
      #    DOCKERFILE_PATH="${PWD}/estuary-cdk/common.Dockerfile"
      #    if [ -f "${{ matrix.connector.name }}/Dockerfile" ]; then
      #      DOCKERFILE_PATH="${PWD}/${{ matrix.connector.name }}/Dockerfile"
      #    fi
      #    echo "path=${DOCKERFILE_PATH}" >> $GITHUB_OUTPUT

      - name: Build ${{ matrix.connector.name }} Docker Image
        uses: docker/build-push-action@v6
        with:
          context: .
          file: estuary-cdk/common.Dockerfile
          load: true
          build-args: |
            CONNECTOR_NAME=${{ matrix.connector.name }}
            CONNECTOR_TYPE=${{ matrix.connector.type }}
            USAGE_RATE=${{ matrix.connector.usage_rate }}
          tags: ghcr.io/estuary/${{ matrix.connector.name }}:local

      - name: Deployment
        uses: ./.github/actions/deploy
        with:
          connector: ${{ matrix.connector.name }}
          pg_database: ${{ secrets.POSTGRES_CONNECTOR_REFRESH_DATABASE }}
          pg_host: ${{ secrets.POSTGRES_CONNECTOR_REFRESH_HOST }}
          pg_password: ${{ secrets.POSTGRES_CONNECTOR_REFRESH_PASSWORD }}
          pg_user: ${{ secrets.POSTGRES_CONNECTOR_REFRESH_USER }}
          tag_sha: ${{ steps.setup.outputs.tag_sha }}
          tag_version: ${{ matrix.connector.version }}
          variants: ${{ matrix.connector.variants }}<|MERGE_RESOLUTION|>--- conflicted
+++ resolved
@@ -15,14 +15,11 @@
       - "source-hubspot/**"
       - "source-notion/**"
       - "source-linkedin-pages/**"
-<<<<<<< HEAD
-      - "source-stripe-native/**"
-=======
       - "source-linkedin-ads-v2/**"
       - "source-oracle-flashback/**"
       - "source-klaviyo/**"
       - "source-recharge/**"
->>>>>>> 16df1949
+      - "source-stripe-native/**"
   pull_request:
     branches: [main]
     paths:
@@ -37,15 +34,13 @@
       - "source-hubspot/**"
       - "source-notion/**"
       - "source-linkedin-pages/**"
-<<<<<<< HEAD
       - "source-stripe-native/**"
-=======
       - "source-linkedin-ads-v2/**"
       - "source-oracle-flashback/**"
       - "source-recharge/**"
       - "source-klaviyo/**"
       - "source-recharge/**"
->>>>>>> 16df1949
+      - "source-stripe-native/**"
 
 concurrency:
   group: ${{ github.workflow }}-${{ github.ref }}
@@ -105,9 +100,6 @@
             type: capture
             version: v1
             usage_rate: "1.0"
-<<<<<<< HEAD
-          - name: source-stripe-native
-=======
           - name: source-linkedin-ads-v2
             type: capture
             version: v1
@@ -117,7 +109,10 @@
             version: v1
             usage_rate: "1.0"
           - name: source-recharge
->>>>>>> 16df1949
+            type: capture
+            version: v1
+            usage_rate: "1.0"
+          - name: source-stripe-native
             type: capture
             version: v1
             usage_rate: "1.0"
