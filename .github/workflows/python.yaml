name: Python Connectors

on:
  push:
    branches: [main]
    paths:
      - "estuary-cdk/**"
      - "source-airtable/**"
      - "source-asana/**"
      - "source-facebook-marketing/**"
      - "source-gladly/**"
      - "source-google-ads/**"
      - "source-google-sheets-native/**"
      - "source-hubspot-native/**"
      - "source-hubspot/**"
      - "source-notion/**"
      - "source-linkedin-pages/**"
<<<<<<< HEAD
      - "source-klaviyo/**"
=======
      - "source-oracle-flashback/**"
>>>>>>> b160cb69
  pull_request:
    branches: [main]
    paths:
      - "estuary-cdk/**"
      - "source-airtable/**"
      - "source-asana/**"
      - "source-facebook-marketing/**"
      - "source-gladly/**"
      - "source-google-ads/**"
      - "source-google-sheets-native/**"
      - "source-hubspot-native/**"
      - "source-hubspot/**"
      - "source-notion/**"
      - "source-linkedin-pages/**"
<<<<<<< HEAD
      - "source-klaviyo/**"
=======
      - "source-oracle-flashback/**"
>>>>>>> b160cb69

concurrency:
  group: ${{ github.workflow }}-${{ github.ref }}
  cancel-in-progress: true

jobs:
  py_connector:
    runs-on: ubuntu-latest
    strategy:
      fail-fast: false
      matrix:
        connector:
          # Note that every entry here must specify usage_rate. We're unable to
          # set a default and selectively override it with `0.0`, because GH actions
          # considers zero values to be "unset" (which is bs and I'm salty about it).
          - name: source-airtable
            type: capture
            version: v1
            usage_rate: "1.0"
          - name: source-asana
            type: capture
            version: v1
            usage_rate: "1.0"
          - name: source-facebook-marketing
            type: capture
            version: v4
            usage_rate: "1.0"
          - name: source-gladly
            type: capture
            version: v1
            usage_rate: "1.0"
          - name: source-google-ads
            type: capture
            version: v2
            usage_rate: "1.0"
          - name: source-google-sheets-native
            type: capture
            version: v1
            usage_rate: "0.0"
          - name: source-hubspot-native
            type: capture
            version: v1
            usage_rate: "1.0"
          - name: source-hubspot
            type: capture
            version: v5
            usage_rate: "1.0"
          - name: source-notion
            type: capture
            version: v2
            usage_rate: "1.0"
          - name: source-oracle-flashback
            type: capture
            version: v1
            usage_rate: "1.0"
          - name: source-linkedin-pages
            type: capture
            version: v1
            usage_rate: "1.0"
          - name: source-klaviyo
            type: capture
            version: v1
            usage_rate: "1.0"

    steps:
      - uses: actions/checkout@v4

      - name: Download flow-network-tunnel and add it to $PATH
        run: |
          mkdir ./network-tunnel
          docker pull ghcr.io/estuary/network-tunnel:dev
          docker cp $(docker create --name temp ghcr.io/estuary/network-tunnel:dev sh):/flow-network-tunnel ./network-tunnel/flow-network-tunnel
          docker rm temp
          echo "${PWD}/network-tunnel" >> $GITHUB_PATH

      - name: Common Setup
        id: setup
        uses: ./.github/actions/setup
        with:
          github_token: ${{ secrets.GITHUB_TOKEN }}
          gcp_project_id: ${{ secrets.GCP_PROJECT_ID }}
          gcp_service_account_key: ${{ secrets.GCP_SERVICE_ACCOUNT_KEY }}

      - name: Install Python
        uses: actions/setup-python@v5
        with:
          python-version: "3.12"

      - name: Install Poetry
        uses: snok/install-poetry@v1

      - name: ${{ matrix.connector.name }} tests
        run: |
          cd ${{ matrix.connector.name }}
          poetry install
          source $(poetry env info --path)/bin/activate
          cd ..
          pytest ${{ matrix.connector.name }}

      - name: Build ${{ matrix.connector.name }} Docker Image
        uses: docker/build-push-action@v2
        with:
          context: .
          file: estuary-cdk/common.Dockerfile
          load: true
          build-args: |
            CONNECTOR_NAME=${{ matrix.connector.name }}
            CONNECTOR_TYPE=${{ matrix.connector.type }}
            USAGE_RATE=${{ matrix.connector.usage_rate }}
          tags: ghcr.io/estuary/${{ matrix.connector.name }}:local

      - name: Deployment
        uses: ./.github/actions/deploy
        with:
          connector: ${{ matrix.connector.name }}
          pg_database: ${{ secrets.POSTGRES_CONNECTOR_REFRESH_DATABASE }}
          pg_host: ${{ secrets.POSTGRES_CONNECTOR_REFRESH_HOST }}
          pg_password: ${{ secrets.POSTGRES_CONNECTOR_REFRESH_PASSWORD }}
          pg_user: ${{ secrets.POSTGRES_CONNECTOR_REFRESH_USER }}
          tag_sha: ${{ steps.setup.outputs.tag_sha }}
          tag_version: ${{ matrix.connector.version }}
          variants: ${{ matrix.connector.variants }}<|MERGE_RESOLUTION|>--- conflicted
+++ resolved
@@ -15,11 +15,8 @@
       - "source-hubspot/**"
       - "source-notion/**"
       - "source-linkedin-pages/**"
-<<<<<<< HEAD
+      - "source-oracle-flashback/**"
       - "source-klaviyo/**"
-=======
-      - "source-oracle-flashback/**"
->>>>>>> b160cb69
   pull_request:
     branches: [main]
     paths:
@@ -34,11 +31,8 @@
       - "source-hubspot/**"
       - "source-notion/**"
       - "source-linkedin-pages/**"
-<<<<<<< HEAD
+      - "source-oracle-flashback/**"
       - "source-klaviyo/**"
-=======
-      - "source-oracle-flashback/**"
->>>>>>> b160cb69
 
 concurrency:
   group: ${{ github.workflow }}-${{ github.ref }}
