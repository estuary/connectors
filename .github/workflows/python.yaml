--- conflicted
+++ resolved
@@ -13,11 +13,7 @@
       - "source-google-sheets-native/**"
       - "source-hubspot-native/**"
       - "source-hubspot/**"
-<<<<<<< HEAD
-      - "source-jira/**"
-=======
       - "source-notion/**"
->>>>>>> 4528ff68
   pull_request:
     branches: [main]
     paths:
@@ -30,11 +26,8 @@
       - "source-google-sheets-native/**"
       - "source-hubspot-native/**"
       - "source-hubspot/**"
-<<<<<<< HEAD
       - "source-jira/**"
-=======
       - "source-notion/**"
->>>>>>> 4528ff68
 
 concurrency:
   group: ${{ github.workflow }}-${{ github.ref }}
@@ -82,13 +75,10 @@
             type: capture
             version: v5
             usage_rate: "1.0"
-<<<<<<< HEAD
           - name: source-jira
             type: capture
             version: v1
             usage_rate: "1.0"
-=======
->>>>>>> 4528ff68
           - name: source-notion
             type: capture
             version: v2
