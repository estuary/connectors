name: CI

concurrency:
  group: ${{ github.workflow }}-${{ github.ref }}
  cancel-in-progress: true

on:
  push:
    # TODO: Remove jshearer/python_connector_testing before merging
    branches: [main, jshearer/python_connector_testing]
  pull_request:
    branches: [main]

jobs:
  build_base_image:
    runs-on: ubuntu-20.04
    strategy:
      fail-fast: false
    steps:
      - uses: actions/checkout@v2
        with:
          fetch-depth: 0

      - name: Prepare
        id: prep
        run: |
          TAG=$(echo $GITHUB_SHA | head -c7)
          echo ::set-output name=tag::${TAG}
          VERSION=$(cat base-image/VERSION | tr -d '\n')
          echo ::set-output name=version::${VERSION}

      - name: Login to GitHub package docker registry
        run: |
          echo "${{ secrets.GITHUB_TOKEN }}" | \
            docker login --username ${{ github.actor }} --password-stdin ghcr.io

      - name: Set up Docker Buildx
        uses: docker/setup-buildx-action@v1
        with:
          driver-opts: |
            network=host

      - name: Build base-image Docker Image
        uses: docker/build-push-action@v2
        with:
          context: .
          file: base-image/Dockerfile
          load: true
          tags: ghcr.io/estuary/base-image:local

      - name: Push base-image image
        uses: docker/build-push-action@v2
        with:
          context: .
          file: base-image/Dockerfile
          push: true
          tags: ghcr.io/estuary/base-image:${{ steps.prep.outputs.tag }}

      - name: Push base-image image with 'dev' tag
        if: ${{ github.event_name == 'push' }}
        uses: docker/build-push-action@v2
        with:
          context: .
          file: base-image/Dockerfile
          push: true # See 'if' above
          tags: ghcr.io/estuary/base-image:dev,ghcr.io/estuary/base-image:${{ steps.prep.outputs.version }}

  build_connectors:
    runs-on: ubuntu-20.04
    needs: build_base_image
    strategy:
      fail-fast: false
      matrix:
        connector:
          - source-alpaca
          - source-bigquery-batch
          - source-dynamodb
          - source-firestore
          - source-gcs
          - source-google-drive
          - source-hello-world
          - source-http-file
          - source-http-ingest
          - source-kafka
          - source-kinesis
          - source-mongodb
          - source-mysql
          - source-mysql-batch
          - source-postgres
          - source-postgres-batch
          - source-s3
          - source-sftp
          - source-snowflake
          - source-sqlserver
          - source-test
          - materialize-bigquery
          - materialize-databricks
          - materialize-dynamodb
          - materialize-elasticsearch
          - materialize-firebolt
          - materialize-google-pubsub
          - materialize-google-sheets
          - materialize-mongodb
          - materialize-motherduck
          - materialize-mysql
          - materialize-pinecone
          - materialize-postgres
          - materialize-redshift
          - materialize-rockset
          - materialize-s3-parquet
          - materialize-snowflake
          - materialize-starburst
          - materialize-sqlite
          - materialize-webhook
          - materialize-sqlserver
        include:
          - connector: source-criteo
            connector_type: capture
            python: true
          - connector: source-shopify
            connector_type: capture
            python: true
          - connector: source-asana
            connector_type: capture
            python: true
          - connector: source-airtable
            connector_type: capture
            python: true
<<<<<<< HEAD
          - connector: source-facebook-marketing
=======
          - connector: source-google-ads
>>>>>>> c8fe6838
            connector_type: capture
            python: true

    steps:
      - uses: actions/checkout@v2
        with:
          fetch-depth: 0

      - name: Prepare
        id: prep
        run: |
          TAG=$(echo $GITHUB_SHA | head -c7)
          echo ::set-output name=tag::${TAG}
          VERSION=$(cat ${{ matrix.connector }}/VERSION | tr -d '\n')
          echo ::set-output name=version::${VERSION}
          VARIANTS="${{ matrix.connector }} $(cat ${{ matrix.connector }}/VARIANTS 2>/dev/null || true)"
          echo ::set-output name=variants::${VARIANTS}

      - name: Download latest Flow release binaries and add them to $PATH
        run: |
          ./fetch-flow.sh
          echo "${PWD}/flow-bin" >> $GITHUB_PATH

      - name: Set up Cloud SDK
        if: matrix.connector == 'source-gcs' || matrix.python
        uses: google-github-actions/setup-gcloud@v0
        with:
          project_id: ${{ secrets.GCP_PROJECT_ID }}
          service_account_key: ${{ secrets.GCP_SERVICE_ACCOUNT_KEY }}
          export_default_credentials: true

      - name: Login to GitHub package docker registry
        run: |
          echo "${{ secrets.GITHUB_TOKEN }}" | \
            docker login --username ${{ github.actor }} --password-stdin ghcr.io

      - name: Set up Docker Buildx
        uses: docker/setup-buildx-action@v1
        with:
          driver-opts: |
            network=host

      - name: Create docker network flow-test
        run: docker network create flow-test

      - name: Start Dockerized test infrastructure
        if: |
          contains(fromJson('[
            "materialize-dynamodb",
            "materialize-elasticsearch",
            "source-dynamodb",
            "source-kinesis",
            "source-mysql",
            "source-postgres",
            "source-sftp",
            "source-sqlserver",
            "source-mongodb"
            ]'), matrix.connector)
        run: |
          docker compose --file ${{ matrix.connector }}/docker-compose.yaml up --wait
          docker logs ${{ matrix.connector }}-db-1

      - name: Test setup
        if: matrix.connector == 'source-mongodb'
        run: |
          bash source-mongodb/docker-compose-init.sh

      - name: Build ${{ matrix.connector }} Docker Image
        uses: docker/build-push-action@v2
        if: ${{!matrix.python}}
        with:
          context: .
          file: ${{ matrix.connector }}/Dockerfile
          load: true
          build-args: BASE_IMAGE=ghcr.io/estuary/base-image:${{ steps.prep.outputs.tag }}
          tags: ghcr.io/estuary/${{ matrix.connector }}:local
          secrets: |
            "rockset_api_key=${{ secrets.ROCKSET_API_KEY }}"

      - name: Build ${{ matrix.connector }} Python Docker Image
        uses: docker/build-push-action@v2
        if: ${{matrix.python}}
        with:
          context: .
          file: python/Dockerfile
          load: true
          build-args: |
            CONNECTOR_NAME=${{matrix.connector}}
            CONNECTOR_TYPE=${{matrix.connector_type}}
          tags: ghcr.io/estuary/${{ matrix.connector }}:local

      - name: Setup Python for ${{ matrix.connector }}
        uses: actions/setup-python@v5
        if: ${{matrix.python}}
        with:
          python-version: '3.11' 

      - name: Install Poetry
        if: ${{matrix.python}}
        uses: snok/install-poetry@v1

      - name: Python connector ${{ matrix.connector }} snapshot tests
        if: ${{matrix.python}}
        run: |
          poetry --directory ${{matrix.connector}} install --no-root;
          poetry run --directory ${{matrix.connector}} pytest ${{matrix.connector}}/tests;

      - name: Start Dockerized test infrastructure
        if: matrix.connector == 'source-kafka'
        run: |
          docker compose --file infra/docker-compose.yaml up --wait

      - name: Source connector ${{ matrix.connector }} integration tests
        if: |
          contains(fromJson('[
            "source-dynamodb",
            "source-gcs",
            "source-kinesis",
            "source-mysql",
            "source-postgres",
            "source-kafka",
            "source-s3",
            "source-sftp",
            "source-sqlserver"
            ]'), matrix.connector)
        env:
          GCP_SERVICE_ACCOUNT_KEY: ${{ secrets.GCP_SERVICE_ACCOUNT_KEY }}
          ROCKSET_API_KEY: ${{ secrets.ROCKSET_API_KEY }}
          MYSQL_DATABASE: test

        run: CONNECTOR=${{ matrix.connector }} VERSION=local ./tests/run.sh;

      - name: Materialization connector ${{ matrix.connector }} integration tests
        if: |
          contains(fromJson('[
              "materialize-dynamodb",
              "materialize-elasticsearch",
              "materialize-google-sheets",
              "materialize-pinecone",
              "materialize-postgres",
              "materialize-mysql",
              "materialize-s3-parquet",
              "materialize-sqlserver",
              "materialize-mongodb"
            ]'), matrix.connector)
        env:
          GCP_SERVICE_ACCOUNT_KEY: ${{ secrets.GCP_SERVICE_ACCOUNT_KEY }}
          PINECONE_API_KEY: ${{ secrets.PINECONE_API_KEY }}
          OPENAI_API_KEY: ${{ secrets.OPENAI_API_KEY }}
          PINECONE_INDEX: ${{ vars.PINECONE_INDEX }}
          PINECONE_PROJECT_ID: ${{ vars.PINECONE_PROJECT_ID }}
          PINECONE_ENVIRONMENT: ${{ vars.PINECONE_ENVIRONMENT }}

        run: CONNECTOR=${{ matrix.connector }} VERSION=local tests/materialize/run.sh;

      - name: Push ${{ matrix.connector }} image(s) with commit SHA tag
        run: |
          for VARIANT in ${{ steps.prep.outputs.variants }}; do
            echo "Building and pushing ${VARIANT}:${{ steps.prep.outputs.tag }}...";
            docker build --build-arg BASE_CONNECTOR=ghcr.io/estuary/${{ matrix.connector }}:local \
                         --build-arg DOCS_URL=https://go.estuary.dev/${VARIANT} \
                         --tag ghcr.io/estuary/${VARIANT}:${{ steps.prep.outputs.tag }} \
                         --file connector-variant.Dockerfile .;
            docker image push ghcr.io/estuary/${VARIANT}:${{ steps.prep.outputs.tag }};
          done

      - name: Push ${{ matrix.connector }} image(s) with 'dev' and '${{ steps.prep.outputs.version }}' tags
        if: ${{ github.event_name == 'push' }}
        run: |
          for VARIANT in ${{ steps.prep.outputs.variants }}; do
            docker image tag ghcr.io/estuary/${VARIANT}:${{ steps.prep.outputs.tag }} ghcr.io/estuary/${VARIANT}:dev;
            docker image tag ghcr.io/estuary/${VARIANT}:${{ steps.prep.outputs.tag }} ghcr.io/estuary/${VARIANT}:${{ steps.prep.outputs.version }};
            docker image push ghcr.io/estuary/${VARIANT}:dev;
            docker image push ghcr.io/estuary/${VARIANT}:${{ steps.prep.outputs.version }};
          done

      - name: Install psql
        if: ${{ github.event_name == 'push' }}
        run: |
          sudo apt update
          sudo apt install postgresql

      - name: Refresh connector tags for ${{ matrix.connector }}
        if: ${{ github.event_name == 'push' }}
        env:
          PGHOST: ${{ secrets.POSTGRES_CONNECTOR_REFRESH_HOST }}
          PGUSER: ${{ secrets.POSTGRES_CONNECTOR_REFRESH_USER }}
          PGPASSWORD: ${{ secrets.POSTGRES_CONNECTOR_REFRESH_PASSWORD }}
          PGDATABASE: ${{ secrets.POSTGRES_CONNECTOR_REFRESH_DATABASE }}
        run: |
          for VARIANT in ${{ steps.prep.outputs.variants }}; do
            echo "UPDATE connector_tags SET job_status='{\"type\": \"queued\"}'
                    WHERE connector_id IN (
                      SELECT id FROM connectors WHERE image_name='ghcr.io/estuary/${VARIANT}'
                    ) AND image_tag IN (':${{ steps.prep.outputs.version }}', ':dev');" | psql;
          done<|MERGE_RESOLUTION|>--- conflicted
+++ resolved
@@ -126,11 +126,10 @@
           - connector: source-airtable
             connector_type: capture
             python: true
-<<<<<<< HEAD
           - connector: source-facebook-marketing
-=======
+            connector_type: capture
+            python: true
           - connector: source-google-ads
->>>>>>> c8fe6838
             connector_type: capture
             python: true
 
